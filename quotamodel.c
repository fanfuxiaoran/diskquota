/* -------------------------------------------------------------------------
 *
 * quotamodel.c
 *
 * This code is responsible for init disk quota model and refresh disk quota
 * model. Disk quota related Shared memory initialization is also implemented
 * in this file.
 *
 * Copyright (c) 2018-2020 Pivotal Software, Inc.
 * Copyright (c) 2020-Present VMware, Inc. or its affiliates
 *
 * IDENTIFICATION
 *		diskquota/quotamodel.c
 *
 * -------------------------------------------------------------------------
 */
#include "diskquota.h"
#include "gp_activetable.h"
#include "relation_cache.h"

#include "postgres.h"

#include "access/xact.h"
#include "catalog/pg_tablespace.h"
#include "commands/dbcommands.h"
#include "commands/tablespace.h"
#include "executor/spi.h"
#include "funcapi.h"
#include "storage/ipc.h"
#include "port/atomics.h"
#include "utils/builtins.h"
#include "utils/guc.h"
#include "utils/faultinjector.h"
#include "utils/inval.h"
#include "utils/lsyscache.h"
#include "utils/snapmgr.h"
#include "utils/syscache.h"
#include "libpq-fe.h"

#include "cdb/cdbvars.h"
#include "cdb/cdbdisp_query.h"
#include "cdb/cdbdispatchresult.h"
#include "cdb/cdbutil.h"

/* cluster level max size of rejectmap */
#define MAX_DISK_QUOTA_REJECT_ENTRIES (1024 * 1024)
#define MAX_TABLES (1024L * 8)
/* cluster level init size of rejectmap */
#define INIT_DISK_QUOTA_REJECT_ENTRIES 8192
/* per database level max size of rejectmap */
#define MAX_LOCAL_DISK_QUOTA_REJECT_ENTRIES 8192
#define MAX_NUM_KEYS_QUOTA_MAP 8
/* Number of attributes in quota configuration records. */
#define NUM_QUOTA_CONFIG_ATTRS 6

typedef struct TableSizeEntry       TableSizeEntry;
typedef struct NamespaceSizeEntry   NamespaceSizeEntry;
typedef struct RoleSizeEntry        RoleSizeEntry;
typedef struct QuotaLimitEntry      QuotaLimitEntry;
typedef struct RejectMapEntry       RejectMapEntry;
typedef struct GlobalRejectMapEntry GlobalRejectMapEntry;
typedef struct LocalRejectMapEntry  LocalRejectMapEntry;

int SEGCOUNT = 0;

/*
 * local cache of table disk size and corresponding schema and owner
 */
struct TableSizeEntry
{
	Oid   reloid;
	int16 segid;
	Oid   tablespaceoid;
	Oid   namespaceoid;
	Oid   owneroid;
	int64 totalsize; /* table size including fsm, visibility map
	                  * etc. */
	bool is_exist;   /* flag used to check whether table is already
	                  * dropped */
	bool need_flush; /* whether need to flush to table table_size */
};

/*
 * table disk size and corresponding schema and owner
 */
struct QuotaMapEntryKey
{
	Oid   keys[MAX_NUM_KEYS_QUOTA_MAP];
	int16 segid;
};

struct QuotaMapEntry
{
	Oid   keys[MAX_NUM_KEYS_QUOTA_MAP];
	int16 segid;
	int64 size;
	int64 limit;
};

struct QuotaInfo
{
	char        *map_name;
	unsigned int num_keys;
	Oid         *sys_cache;
	HTAB        *map;
};

struct QuotaInfo quota_info[NUM_QUOTA_TYPES] = {
        [NAMESPACE_QUOTA] = {.map_name  = "Namespace map",
                             .num_keys  = 1,
                             .sys_cache = (Oid[]){NAMESPACEOID},
                             .map       = NULL},
        [ROLE_QUOTA]      = {.map_name = "Role map", .num_keys = 1, .sys_cache = (Oid[]){AUTHOID}, .map = NULL},
        [NAMESPACE_TABLESPACE_QUOTA] = {.map_name  = "Tablespace-namespace map",
                                        .num_keys  = 2,
                                        .sys_cache = (Oid[]){NAMESPACEOID, TABLESPACEOID},
                                        .map       = NULL},
        [ROLE_TABLESPACE_QUOTA]      = {.map_name  = "Tablespace-role map",
                                        .num_keys  = 2,
                                        .sys_cache = (Oid[]){AUTHOID, TABLESPACEOID},
                                        .map       = NULL},
        [TABLESPACE_QUOTA]           = {
                          .map_name = "Tablespace map", .num_keys = 1, .sys_cache = (Oid[]){TABLESPACEOID}, .map = NULL}};

/* global rejectmap for which exceed their quota limit */
struct RejectMapEntry
{
	Oid    targetoid;
	Oid    databaseoid;
	Oid    tablespaceoid;
	uint32 targettype;
	/*
	 * TODO refactor this data structure
	 * QD index the rejectmap by (targetoid, databaseoid, tablespaceoid, targettype).
	 * QE index the rejectmap by (relfilenode).
	 */
	RelFileNode relfilenode;
};

struct GlobalRejectMapEntry
{
	RejectMapEntry keyitem;
	bool           segexceeded;
	/*
	 * When the quota limit is exceeded on segment servers,
	 * we need an extra auxiliary field to preserve the quota
	 * limitation information for error message on segment
	 * servers, e.g., targettype, targetoid. This field is
	 * useful on segment servers.
	 */
	RejectMapEntry auxblockinfo;
};

/* local rejectmap for which exceed their quota limit */
struct LocalRejectMapEntry
{
	RejectMapEntry keyitem;
	bool           isexceeded;
	bool           segexceeded;
};

/* using hash table to support incremental update the table size entry.*/
static HTAB *table_size_map = NULL;

/* rejectmap for database objects which exceed their quota limit */
static HTAB *disk_quota_reject_map       = NULL;
static HTAB *local_disk_quota_reject_map = NULL;

static shmem_startup_hook_type prev_shmem_startup_hook = NULL;

/* functions to maintain the quota maps */
static void update_size_for_quota(int64 size, QuotaType type, Oid *keys, int16 segid);
static void update_limit_for_quota(int64 limit, float segratio, QuotaType type, Oid *keys);
static void remove_quota(QuotaType type, Oid *keys, int16 segid);
static void add_quota_to_rejectmap(QuotaType type, Oid targetOid, Oid tablespaceoid, bool segexceeded);
static void check_quota_map(QuotaType type);
static void clear_all_quota_maps(void);
static void transfer_table_for_quota(int64 totalsize, QuotaType type, Oid *old_keys, Oid *new_keys, int16 segid);

/* functions to refresh disk quota model*/
static void refresh_disk_quota_usage(bool is_init);
static void calculate_table_disk_usage(bool is_init, HTAB *local_active_table_stat_map);
static void flush_to_table_size(void);
static void flush_local_reject_map(void);
static void dispatch_rejectmap(HTAB *local_active_table_stat_map);
static bool load_quotas(void);
static void do_load_quotas(void);

static Size DiskQuotaShmemSize(void);
static void disk_quota_shmem_startup(void);
static void init_lwlocks(void);

static void export_exceeded_error(GlobalRejectMapEntry *entry, bool skip_name);
void        truncateStringInfo(StringInfo str, int nchars);
static void format_name(const char *prefix, uint32 id, StringInfo str);

/* add a new entry quota or update the old entry quota */
static void
update_size_for_quota(int64 size, QuotaType type, Oid *keys, int16 segid)
{
	bool                    found;
	struct QuotaMapEntryKey key = {0};
	memcpy(key.keys, keys, quota_info[type].num_keys * sizeof(Oid));
	key.segid                   = segid;
	struct QuotaMapEntry *entry = hash_search(quota_info[type].map, &key, HASH_ENTER, &found);
	if (!found)
	{
		entry->size  = 0;
		entry->limit = -1;
		memcpy(entry->keys, keys, quota_info[type].num_keys * sizeof(Oid));
		entry->segid = key.segid;
	}
	entry->size += size;
}

/* add a new entry quota or update the old entry limit */
static void
update_limit_for_quota(int64 limit, float segratio, QuotaType type, Oid *keys)
{
	bool found;
	for (int i = -1; i < SEGCOUNT; i++)
	{
		struct QuotaMapEntryKey key = {0};
		memcpy(key.keys, keys, quota_info[type].num_keys * sizeof(Oid));
		key.segid                   = i;
		struct QuotaMapEntry *entry = hash_search(quota_info[type].map, &key, HASH_ENTER, &found);
		if (!found)
		{
			entry->size = 0;
			memcpy(entry->keys, keys, quota_info[type].num_keys * sizeof(Oid));
			entry->segid = key.segid;
		}
		if (key.segid == -1)
		{
			entry->limit = limit;
		}
		else
		{
			entry->limit = round((limit / SEGCOUNT) * segratio);
		}
	}
}

/* remove a entry quota from the map */
static void
remove_quota(QuotaType type, Oid *keys, int16 segid)
{
	struct QuotaMapEntryKey key = {0};
	memcpy(key.keys, keys, quota_info[type].num_keys * sizeof(Oid));
	key.segid = segid;
	hash_search(quota_info[type].map, &key, HASH_REMOVE, NULL);
}

/*
 * Compare the disk quota limit and current usage of a database object.
 * Put them into local rejectmap if quota limit is exceeded.
 */
static void
add_quota_to_rejectmap(QuotaType type, Oid targetOid, Oid tablespaceoid, bool segexceeded)
{
	LocalRejectMapEntry *localrejectentry;
	RejectMapEntry       keyitem = {0};

	keyitem.targetoid     = targetOid;
	keyitem.databaseoid   = MyDatabaseId;
	keyitem.tablespaceoid = tablespaceoid;
	keyitem.targettype    = (uint32)type;
	ereport(DEBUG1, (errmsg("[diskquota] Put object %u to rejectmap", targetOid)));
	localrejectentry = (LocalRejectMapEntry *)hash_search(local_disk_quota_reject_map, &keyitem, HASH_ENTER, NULL);
	localrejectentry->isexceeded  = true;
	localrejectentry->segexceeded = segexceeded;
}

/*
 * Check the quota map, if the entry doesn't exist anymore,
 * remove it from the map. Otherwise, check if it has hit
 * the quota limit, if it does, add it to the rejectmap.
 */
static void
check_quota_map(QuotaType type)
{
	HeapTuple             tuple;
	HASH_SEQ_STATUS       iter;
	struct QuotaMapEntry *entry;

	hash_seq_init(&iter, quota_info[type].map);

	while ((entry = hash_seq_search(&iter)) != NULL)
	{
		bool removed = false;
		for (int i = 0; i < quota_info[type].num_keys; ++i)
		{
			tuple = SearchSysCache1(quota_info[type].sys_cache[i], ObjectIdGetDatum(entry->keys[i]));
			if (!HeapTupleIsValid(tuple))
			{
				remove_quota(type, entry->keys, entry->segid);
				removed = true;
				break;
			}
			ReleaseSysCache(tuple);
		}
		if (!removed && entry->limit > 0)
		{
			if (entry->size >= entry->limit)
			{
				Oid targetOid = entry->keys[0];
				/* when quota type is not NAMESPACE_TABLESPACE_QUOTA or ROLE_TABLESPACE_QUOTA, the tablespaceoid
				 * is set to be InvalidOid, so when we get it from map, also set it to be InvalidOid
				 */
				Oid tablespaceoid = (type == NAMESPACE_TABLESPACE_QUOTA) || (type == ROLE_TABLESPACE_QUOTA)
				                            ? entry->keys[1]
				                            : InvalidOid;

				bool segmentExceeded = entry->segid == -1 ? false : true;
				add_quota_to_rejectmap(type, targetOid, tablespaceoid, segmentExceeded);
			}
		}
	}
}

/* transfer one table's size from one quota to another quota */
static void
transfer_table_for_quota(int64 totalsize, QuotaType type, Oid *old_keys, Oid *new_keys, int16 segid)
{
	update_size_for_quota(-totalsize, type, old_keys, segid);
	update_size_for_quota(totalsize, type, new_keys, segid);
}

static void
clear_all_quota_maps(void)
{
	for (QuotaType type = 0; type < NUM_QUOTA_TYPES; ++type)
	{
		HASH_SEQ_STATUS iter = {0};
		hash_seq_init(&iter, quota_info[type].map);
		struct QuotaMapEntry *entry = NULL;
		while ((entry = hash_seq_search(&iter)) != NULL)
		{
			entry->limit = -1;
		}
	}
}

/* ---- Functions for disk quota shared memory ---- */
/*
 * DiskQuotaShmemInit
 *		Allocate and initialize diskquota-related shared memory
 *		This function is called in _PG_init().
 */
void
init_disk_quota_shmem(void)
{
	/*
	 * Request additional shared resources.  (These are no-ops if we're not in
	 * the postmaster process.)  We'll allocate or attach to the shared
	 * resources in pgss_shmem_startup().
	 */
	RequestAddinShmemSpace(DiskQuotaShmemSize());
	/* locks for diskquota refer to init_lwlocks() for details */
	RequestAddinLWLocks(DiskQuotaLocksItemNumber);

	/* Install startup hook to initialize our shared memory. */
	prev_shmem_startup_hook = shmem_startup_hook;
	shmem_startup_hook      = disk_quota_shmem_startup;
}

/*
 * DiskQuotaShmemInit hooks.
 * Initialize shared memory data and locks.
 */
static void
disk_quota_shmem_startup(void)
{
	bool    found;
	HASHCTL hash_ctl;

	if (prev_shmem_startup_hook) (*prev_shmem_startup_hook)();

	LWLockAcquire(AddinShmemInitLock, LW_EXCLUSIVE);

	init_lwlocks();

	/*
	 * Four shared memory data. extension_ddl_message is used to handle
	 * diskquota extension create/drop command. disk_quota_reject_map is used
	 * to store out-of-quota rejectmap. active_tables_map is used to store
	 * active tables whose disk usage is changed.
	 */
	extension_ddl_message = ShmemInitStruct("disk_quota_extension_ddl_message", sizeof(ExtensionDDLMessage), &found);
	if (!found) memset((void *)extension_ddl_message, 0, sizeof(ExtensionDDLMessage));

	memset(&hash_ctl, 0, sizeof(hash_ctl));
	hash_ctl.keysize   = sizeof(RejectMapEntry);
	hash_ctl.entrysize = sizeof(GlobalRejectMapEntry);
	hash_ctl.hash      = tag_hash;

	disk_quota_reject_map = ShmemInitHash("rejectmap whose quota limitation is reached", INIT_DISK_QUOTA_REJECT_ENTRIES,
	                                      MAX_DISK_QUOTA_REJECT_ENTRIES, &hash_ctl, HASH_ELEM | HASH_FUNCTION);

	init_shm_worker_active_tables();

	init_shm_worker_relation_cache();

	memset(&hash_ctl, 0, sizeof(hash_ctl));
	hash_ctl.keysize   = sizeof(Oid);
	hash_ctl.entrysize = sizeof(struct MonitorDBEntryStruct);
	hash_ctl.hash      = oid_hash;

	monitored_dbid_cache = ShmemInitHash("table oid cache which shoud tracking", MAX_NUM_MONITORED_DB,
	                                     MAX_NUM_MONITORED_DB, &hash_ctl, HASH_ELEM | HASH_FUNCTION);
	init_launcher_shmem();
	LWLockRelease(AddinShmemInitLock);
}

/*
 * Initialize four shared memory locks.
 * active_table_lock is used to access active table map.
 * reject_map_lock is used to access out-of-quota rejectmap.
 * extension_ddl_message_lock is used to access content of
 * extension_ddl_message.
 * extension_ddl_lock is used to avoid concurrent diskquota
 * extension ddl(create/drop) command.
 * monitored_dbid_cache_lock is used to shared `monitored_dbid_cache` on segment process.
 */
static void
init_lwlocks(void)
{
	diskquota_locks.active_table_lock          = LWLockAssign();
	diskquota_locks.reject_map_lock            = LWLockAssign();
	diskquota_locks.extension_ddl_message_lock = LWLockAssign();
	diskquota_locks.extension_ddl_lock         = LWLockAssign();
	diskquota_locks.monitored_dbid_cache_lock  = LWLockAssign();
	diskquota_locks.relation_cache_lock        = LWLockAssign();
	diskquota_locks.altered_reloid_cache_lock  = LWLockAssign();
	diskquota_locks.dblist_lock                = LWLockAssign();
	diskquota_locks.workerlist_lock            = LWLockAssign();
}

static Size
diskquota_worker_shmem_size()
{
	Size size;
	elog(LOG, "TableSizeEntry:%lu", sizeof(TableSizeEntry));
	size = hash_estimate_size(1024 * 1024, sizeof(TableSizeEntry));
	elog(LOG, "table size map:%lu", size);
	size = add_size(size, hash_estimate_size(MAX_LOCAL_DISK_QUOTA_REJECT_ENTRIES, sizeof(LocalRejectMapEntry)));
	size = add_size(size, hash_estimate_size(1024L, sizeof(struct QuotaMapEntry)) * NUM_QUOTA_TYPES);
	return size;
}

/*
 * DiskQuotaShmemSize
 * Compute space needed for diskquota-related shared memory
 */
static Size
DiskQuotaShmemSize(void)
{
	Size size;
	size = sizeof(ExtensionDDLMessage);
	size = add_size(size, hash_estimate_size(MAX_DISK_QUOTA_REJECT_ENTRIES, sizeof(GlobalRejectMapEntry)));
	size = add_size(size, hash_estimate_size(diskquota_max_active_tables, sizeof(DiskQuotaActiveTableEntry)));
	size = add_size(size, hash_estimate_size(diskquota_max_active_tables, sizeof(DiskQuotaRelationCacheEntry)));
	size = add_size(size, hash_estimate_size(diskquota_max_active_tables, sizeof(DiskQuotaRelidCacheEntry)));
	size = add_size(size, hash_estimate_size(MAX_NUM_MONITORED_DB, sizeof(MonitorDBEntry)));
	size = add_size(size, hash_estimate_size(diskquota_max_active_tables, sizeof(Oid)));
	size = add_size(size, diskquota_launcher_shmem_size());
	size = add_size(size, diskquota_worker_shmem_size() * MAX_NUM_MONITORED_DB);
	return size;
}

/* ---- Functions for disk quota model ---- */
/*
 * Init disk quota model when the worker process firstly started.
 */
void
init_disk_quota_model(uint32 id)
{
	HASHCTL        hash_ctl;
	StringInfoData str;
	initStringInfo(&str);

	memset(&hash_ctl, 0, sizeof(hash_ctl));
	hash_ctl.keysize   = sizeof(TableEntryKey);
	hash_ctl.entrysize = sizeof(TableSizeEntry);
	hash_ctl.hash      = tag_hash;

	format_name("TableSizeEntrymap", id, &str);
	table_size_map = ShmemInitHash(str.data, MAX_TABLES, MAX_TABLES, &hash_ctl, HASH_ELEM | HASH_FUNCTION);

	/* for localrejectmap */
	memset(&hash_ctl, 0, sizeof(hash_ctl));
	hash_ctl.keysize   = sizeof(RejectMapEntry);
	hash_ctl.entrysize = sizeof(LocalRejectMapEntry);
	hash_ctl.hash      = tag_hash;
	/* WARNNING: The max length of name of the map is 48 */
	format_name("localrejectmap", id, &str);
	local_disk_quota_reject_map =
	        ShmemInitHash(str.data, MAX_LOCAL_DISK_QUOTA_REJECT_ENTRIES, MAX_LOCAL_DISK_QUOTA_REJECT_ENTRIES, &hash_ctl,
	                      HASH_ELEM | HASH_FUNCTION);

	/* for quota_info */

	for (QuotaType type = 0; type < NUM_QUOTA_TYPES; ++type)
	{
		memset(&hash_ctl, 0, sizeof(hash_ctl));
		hash_ctl.entrysize = sizeof(struct QuotaMapEntry);
		hash_ctl.keysize   = sizeof(struct QuotaMapEntryKey);
		hash_ctl.hash      = tag_hash;
		format_name(quota_info[type].map_name, id, &str);
		quota_info[type].map = ShmemInitHash(str.data, 1024L, 1024L, &hash_ctl, HASH_ELEM | HASH_FUNCTION);
	}
	pfree(str.data);
}

/*
 * Reset the shared memory of diskquota worker
 *
 * Suppose a user first drops diskquota extension, then recreates it in
 * the same database, as diskquota worker will get the same memory address
 * as before.
 *
 * As the shared memory can not be recycled, so we just clean up the shared
 * memory when dropping the extension.
 * - memset diskquotaDBStatus to 0
 * - clean all items in the maps
 */
void
vacuum_disk_quota_model(uint32 id)
{
	HASH_SEQ_STATUS       iter;
	TableSizeEntry       *tsentry = NULL;
	LocalRejectMapEntry  *localrejectentry;
	struct QuotaMapEntry *qentry;

	HASHCTL        hash_ctl;
	StringInfoData str;
	initStringInfo(&str);

	/* table_size_map */
	memset(&hash_ctl, 0, sizeof(hash_ctl));
	hash_ctl.keysize   = sizeof(TableEntryKey);
	hash_ctl.entrysize = sizeof(TableSizeEntry);
	hash_ctl.hash      = tag_hash;

	format_name("TableSizeEntrymap", id, &str);
	table_size_map = ShmemInitHash(str.data, MAX_TABLES, MAX_TABLES, &hash_ctl, HASH_ELEM | HASH_FUNCTION);
	hash_seq_init(&iter, table_size_map);
	while ((tsentry = hash_seq_search(&iter)) != NULL)
	{
		hash_search(table_size_map, &tsentry->reloid, HASH_REMOVE, NULL);
	}

	/* localrejectmap */
	memset(&hash_ctl, 0, sizeof(hash_ctl));
	hash_ctl.keysize   = sizeof(RejectMapEntry);
	hash_ctl.entrysize = sizeof(LocalRejectMapEntry);
	hash_ctl.hash      = tag_hash;
	/* WARNNING: The max length of name of the map is 48 */
	format_name("localrejectmap", id, &str);
	local_disk_quota_reject_map =
	        ShmemInitHash(str.data, MAX_LOCAL_DISK_QUOTA_REJECT_ENTRIES, MAX_LOCAL_DISK_QUOTA_REJECT_ENTRIES, &hash_ctl,
	                      HASH_ELEM | HASH_FUNCTION);
	hash_seq_init(&iter, local_disk_quota_reject_map);
	while ((localrejectentry = hash_seq_search(&iter)) != NULL)
	{
		hash_search(local_disk_quota_reject_map, &localrejectentry->keyitem, HASH_REMOVE, NULL);
	}

	/* quota_info */

	for (QuotaType type = 0; type < NUM_QUOTA_TYPES; ++type)
	{
		memset(&hash_ctl, 0, sizeof(hash_ctl));
		hash_ctl.entrysize = sizeof(struct QuotaMapEntry);
		hash_ctl.keysize   = sizeof(struct QuotaMapEntryKey);
		hash_ctl.hash      = tag_hash;
		format_name(quota_info[type].map_name, id, &str);
		quota_info[type].map = ShmemInitHash(str.data, 1024L, 1024L, &hash_ctl, HASH_ELEM | HASH_FUNCTION);
		hash_seq_init(&iter, quota_info[type].map);
		while ((qentry = hash_seq_search(&iter)) != NULL)
		{
			hash_search(quota_info[type].map, &qentry->keys, HASH_REMOVE, NULL);
		}
	}
	pfree(str.data);
}

/*
 * Check whether the diskquota state is ready
 */
bool
check_diskquota_state_is_ready()
{
	bool is_ready           = false;
	bool connected          = false;
	bool pushed_active_snap = false;
	bool ret                = true;

	StartTransactionCommand();

	/*
	 * Cache Errors during SPI functions, for example a segment may be down
	 * and current SPI execute will fail. diskquota worker process should
	 * tolerate this kind of errors and continue to check at the next loop.
	 */
	PG_TRY();
	{
		if (SPI_OK_CONNECT != SPI_connect())
		{
			ereport(ERROR,
			        (errcode(ERRCODE_INTERNAL_ERROR), errmsg("[diskquota] unable to connect to execute SPI query")));
		}
		connected = true;
		PushActiveSnapshot(GetTransactionSnapshot());
		pushed_active_snap = true;
<<<<<<< HEAD
		dispatch_my_db_to_all_segments();
		is_ready = do_check_diskquota_state_is_ready();
=======
		do_check_diskquota_state_is_ready();
		is_ready = true;
>>>>>>> 5fa54079
	}
	PG_CATCH();
	{
		/* Prevents interrupts while cleaning up */
		HOLD_INTERRUPTS();
		EmitErrorReport();
		FlushErrorState();
		ret = false;
		/* Now we can allow interrupts again */
		RESUME_INTERRUPTS();
	}
	PG_END_TRY();
	if (connected) SPI_finish();
	if (pushed_active_snap) PopActiveSnapshot();
	if (ret)
		CommitTransactionCommand();
	else
		AbortCurrentTransaction();

	return is_ready;
}

/*
 * Check whether the diskquota state is ready.
 * Throw an error or return false if it is not.
 *
 * For empty database, table diskquota.state would be ready after
 * 'CREATE EXTENSION diskquota;'. But for non-empty database,
 * user need to run UDF diskquota.init_table_size_table()
 * manually to get all the table size information and
 * store them into table diskquota.table_size
 */
bool
do_check_diskquota_state_is_ready(void)
{
	int       ret;
	TupleDesc tupdesc;
	ret = SPI_execute("select state from diskquota.state", true, 0);
	ereportif(ret != SPI_OK_SELECT, ERROR,
	          (errcode(ERRCODE_INTERNAL_ERROR),
	           errmsg("[diskquota] check diskquota state SPI_execute failed: error code %d", ret)));

	tupdesc = SPI_tuptable->tupdesc;
	if (SPI_processed != 1 || tupdesc->natts != 1 || ((tupdesc)->attrs[0])->atttypid != INT4OID)
	{
		ereport(ERROR, (errcode(ERRCODE_INTERNAL_ERROR),
		                errmsg("[diskquota] \"diskquota.state\" is corrupted in database \"%s\","
		                       " please recreate diskquota extension",
		                       get_database_name(MyDatabaseId))));
	}

	HeapTuple tup = SPI_tuptable->vals[0];
	Datum     dat;
	int       state;
	bool      isnull;

	dat           = SPI_getbinval(tup, tupdesc, 1, &isnull);
	state         = isnull ? DISKQUOTA_UNKNOWN_STATE : DatumGetInt32(dat);
	bool is_ready = state == DISKQUOTA_READY_STATE;

	if (!is_ready && !diskquota_is_readiness_logged())
	{
		diskquota_set_readiness_logged();
		ereport(ERROR, (errmsg("[diskquota] diskquota is not ready"),
		                errhint("please run 'SELECT diskquota.init_table_size_table();' to initialize diskquota")));
	}
	return is_ready;
}

/*
 * Diskquota worker will refresh disk quota model
 * periodically. It will reload quota setting and
 * recalculate the changed disk usage.
 */
void
refresh_disk_quota_model(bool is_init)
{
	SEGCOUNT = getgpsegmentCount();
	if (SEGCOUNT <= 0)
	{
		ereport(ERROR, (errmsg("[diskquota] there is no active segment, SEGCOUNT is %d", SEGCOUNT)));
	}

	if (is_init) ereport(LOG, (errmsg("[diskquota] initialize quota model started")));
	/* skip refresh model when load_quotas failed */
	if (load_quotas())
	{
		refresh_disk_quota_usage(is_init);
	}
	if (is_init) ereport(LOG, (errmsg("[diskquota] initialize quota model finished")));
}

/*
 * Update the disk usage of namespace, role and tablespace.
 * Put the exceeded namespace and role into shared reject map.
 * Parameter 'is_init' is true when it's the first time that worker
 * process is constructing quota model.
 */
static void
refresh_disk_quota_usage(bool is_init)
{
	bool  connected                   = false;
	bool  pushed_active_snap          = false;
	bool  ret                         = true;
	HTAB *local_active_table_stat_map = NULL;

	StartTransactionCommand();

	/*
	 * Cache Errors during SPI functions, for example a segment may be down
	 * and current SPI execute will fail. diskquota worker process should
	 * tolerate this kind of errors and continue to check at the next loop.
	 */
	PG_TRY();
	{
		if (SPI_OK_CONNECT != SPI_connect())
		{
			ereport(ERROR,
			        (errcode(ERRCODE_INTERNAL_ERROR), errmsg("[diskquota] unable to connect to execute SPI query")));
		}
		connected = true;
		PushActiveSnapshot(GetTransactionSnapshot());
		pushed_active_snap = true;
		/*
		 * initialization stage all the tables are active. later loop, only the
		 * tables whose disk size changed will be treated as active
		 */
		local_active_table_stat_map = gp_fetch_active_tables(is_init);
		/* recalculate the disk usage of table, schema and role */
		calculate_table_disk_usage(is_init, local_active_table_stat_map);
		for (QuotaType type = 0; type < NUM_QUOTA_TYPES; ++type)
		{
			check_quota_map(type);
		}
		/* flush local table_size_map to user table table_size */
		flush_to_table_size();
		/* copy local reject map back to shared reject map */
		flush_local_reject_map();
		/* Dispatch rejectmap entries to segments to perform hard-limit. */
		if (diskquota_hardlimit) dispatch_rejectmap(local_active_table_stat_map);
		hash_destroy(local_active_table_stat_map);
	}
	PG_CATCH();
	{
		/* Prevents interrupts while cleaning up */
		HOLD_INTERRUPTS();
		EmitErrorReport();
		FlushErrorState();
		ret = false;
		/* Now we can allow interrupts again */
		RESUME_INTERRUPTS();
	}
	PG_END_TRY();
	if (connected) SPI_finish();
	if (pushed_active_snap) PopActiveSnapshot();
	if (ret)
		CommitTransactionCommand();
	else
		AbortCurrentTransaction();

	return;
}

static List *
merge_uncommitted_table_to_oidlist(List *oidlist)
{
	HASH_SEQ_STATUS              iter;
	DiskQuotaRelationCacheEntry *entry;

	if (relation_cache == NULL)
	{
		return oidlist;
	}

	remove_committed_relation_from_cache();

	LWLockAcquire(diskquota_locks.relation_cache_lock, LW_SHARED);
	hash_seq_init(&iter, relation_cache);
	while ((entry = hash_seq_search(&iter)) != NULL)
	{
		if (entry->primary_table_relid == entry->relid)
		{
			oidlist = lappend_oid(oidlist, entry->relid);
		}
	}
	LWLockRelease(diskquota_locks.relation_cache_lock);

	return oidlist;
}

/*
 *  Incremental way to update the disk quota of every database objects
 *  Recalculate the table's disk usage when it's a new table or active table.
 *  Detect the removed table if it's no longer in pg_class.
 *  If change happens, no matter size change or owner change,
 *  update namespace_size_map and role_size_map correspondingly.
 *  Parameter 'is_init' set to true at initialization stage to fetch tables
 *  size from table table_size
 */

static void
calculate_table_disk_usage(bool is_init, HTAB *local_active_table_stat_map)
{
	bool                       table_size_map_found;
	bool                       active_tbl_found;
	int64                      updated_total_size;
	TableSizeEntry            *tsentry = NULL;
	Oid                        relOid;
	HASH_SEQ_STATUS            iter;
	DiskQuotaActiveTableEntry *active_table_entry;
	TableEntryKey              key;
	List                      *oidlist;
	ListCell                  *l;

	/*
	 * unset is_exist flag for tsentry in table_size_map this is used to
	 * detect tables which have been dropped.
	 */
	hash_seq_init(&iter, table_size_map);
	while ((tsentry = hash_seq_search(&iter)) != NULL)
	{
		tsentry->is_exist = false;
	}

	/*
	 * scan pg_class to detect table event: drop, reset schema, reset owner.
	 * calculate the file size for active table and update namespace_size_map
	 * and role_size_map
	 */
	oidlist = get_rel_oid_list();

	oidlist = merge_uncommitted_table_to_oidlist(oidlist);

	foreach (l, oidlist)
	{
		HeapTuple     classTup;
		Form_pg_class classForm     = NULL;
		Oid           relnamespace  = InvalidOid;
		Oid           relowner      = InvalidOid;
		Oid           reltablespace = InvalidOid;
		relOid                      = lfirst_oid(l);

		classTup = SearchSysCacheCopy1(RELOID, ObjectIdGetDatum(relOid));
		if (HeapTupleIsValid(classTup))
		{
			classForm     = (Form_pg_class)GETSTRUCT(classTup);
			relnamespace  = classForm->relnamespace;
			relowner      = classForm->relowner;
			reltablespace = classForm->reltablespace;

			if (!OidIsValid(reltablespace))
			{
				reltablespace = MyDatabaseTableSpace;
			}
		}
		else
		{
			LWLockAcquire(diskquota_locks.relation_cache_lock, LW_SHARED);
			DiskQuotaRelationCacheEntry *relation_entry = hash_search(relation_cache, &relOid, HASH_FIND, NULL);
			if (relation_entry == NULL)
			{
				elog(WARNING, "cache lookup failed for relation %u", relOid);
				LWLockRelease(diskquota_locks.relation_cache_lock);
				continue;
			}
			relnamespace  = relation_entry->namespaceoid;
			relowner      = relation_entry->owneroid;
			reltablespace = relation_entry->rnode.node.spcNode;
			LWLockRelease(diskquota_locks.relation_cache_lock);
		}

		/*
		 * The segid is the same as the content id in gp_segment_configuration
		 * and the content id is continuous, so it's safe to use SEGCOUNT
		 * to get segid.
		 */
		for (int i = -1; i < SEGCOUNT; i++)
		{
			key.segid  = i;
			key.reloid = relOid;
			tsentry    = (TableSizeEntry *)hash_search(table_size_map, &key, HASH_ENTER, &table_size_map_found);

			if (!table_size_map_found)
			{
				tsentry->reloid        = relOid;
				tsentry->segid         = key.segid;
				tsentry->totalsize     = 0;
				tsentry->owneroid      = InvalidOid;
				tsentry->namespaceoid  = InvalidOid;
				tsentry->tablespaceoid = InvalidOid;
				tsentry->need_flush    = true;
			}

			/* mark tsentry is_exist */
			if (tsentry) tsentry->is_exist = true;
			active_table_entry = (DiskQuotaActiveTableEntry *)hash_search(local_active_table_stat_map, &key, HASH_FIND,
			                                                              &active_tbl_found);

			/* skip to recalculate the tables which are not in active list */
			if (active_tbl_found)
			{
				if (key.segid == -1)
				{
					/* pretend process as utility mode, and append the table size on master */
					Gp_role = GP_ROLE_UTILITY;

					active_table_entry->tablesize += calculate_table_size(relOid);

					Gp_role = GP_ROLE_DISPATCH;
				}
				/* firstly calculate the updated total size of a table */
				updated_total_size = active_table_entry->tablesize - tsentry->totalsize;

				/* update the table_size entry */
				tsentry->totalsize  = (int64)active_table_entry->tablesize;
				tsentry->need_flush = true;

				/* update the disk usage, there may be entries in the map whose keys are InvlidOid as the tsentry does
				 * not exist in the table_size_map */
				update_size_for_quota(updated_total_size, NAMESPACE_QUOTA, (Oid[]){tsentry->namespaceoid}, key.segid);
				update_size_for_quota(updated_total_size, ROLE_QUOTA, (Oid[]){tsentry->owneroid}, key.segid);
				update_size_for_quota(updated_total_size, ROLE_TABLESPACE_QUOTA,
				                      (Oid[]){tsentry->owneroid, tsentry->tablespaceoid}, key.segid);
				update_size_for_quota(updated_total_size, NAMESPACE_TABLESPACE_QUOTA,
				                      (Oid[]){tsentry->namespaceoid, tsentry->tablespaceoid}, key.segid);
			}
			/* table size info doesn't need to flush at init quota model stage */
			if (is_init)
			{
				tsentry->need_flush = false;
			}

			/* if schema change, transfer the file size */
			if (tsentry->namespaceoid != relnamespace)
			{
				transfer_table_for_quota(tsentry->totalsize, NAMESPACE_QUOTA, (Oid[]){tsentry->namespaceoid},
				                         (Oid[]){relnamespace}, key.segid);
				transfer_table_for_quota(tsentry->totalsize, NAMESPACE_TABLESPACE_QUOTA,
				                         (Oid[]){tsentry->namespaceoid, tsentry->tablespaceoid},
				                         (Oid[]){relnamespace, tsentry->tablespaceoid}, key.segid);
				tsentry->namespaceoid = relnamespace;
			}
			/* if owner change, transfer the file size */
			if (tsentry->owneroid != relowner)
			{
				transfer_table_for_quota(tsentry->totalsize, ROLE_QUOTA, (Oid[]){tsentry->owneroid}, (Oid[]){relowner},
				                         key.segid);
				transfer_table_for_quota(tsentry->totalsize, ROLE_TABLESPACE_QUOTA,
				                         (Oid[]){tsentry->owneroid, tsentry->tablespaceoid},
				                         (Oid[]){relowner, tsentry->tablespaceoid}, key.segid);
				tsentry->owneroid = relowner;
			}

			if (tsentry->tablespaceoid != reltablespace)
			{
				transfer_table_for_quota(tsentry->totalsize, NAMESPACE_TABLESPACE_QUOTA,
				                         (Oid[]){tsentry->namespaceoid, tsentry->tablespaceoid},
				                         (Oid[]){tsentry->namespaceoid, reltablespace}, key.segid);
				transfer_table_for_quota(tsentry->totalsize, ROLE_TABLESPACE_QUOTA,
				                         (Oid[]){tsentry->owneroid, tsentry->tablespaceoid},
				                         (Oid[]){tsentry->owneroid, reltablespace}, key.segid);
				tsentry->tablespaceoid = reltablespace;
			}
		}
		if (HeapTupleIsValid(classTup))
		{
			heap_freetuple(classTup);
		}
	}

	list_free(oidlist);

	/*
	 * Process removed tables. Reduce schema and role size firstly. Remove
	 * table from table_size_map in flush_to_table_size() function later.
	 */
	hash_seq_init(&iter, table_size_map);
	while ((tsentry = hash_seq_search(&iter)) != NULL)
	{
		if (tsentry->is_exist == false)
		{
			update_size_for_quota(-tsentry->totalsize, NAMESPACE_QUOTA, (Oid[]){tsentry->namespaceoid}, tsentry->segid);
			update_size_for_quota(-tsentry->totalsize, ROLE_QUOTA, (Oid[]){tsentry->owneroid}, tsentry->segid);
			update_size_for_quota(-tsentry->totalsize, ROLE_TABLESPACE_QUOTA,
			                      (Oid[]){tsentry->owneroid, tsentry->tablespaceoid}, tsentry->segid);
			update_size_for_quota(-tsentry->totalsize, NAMESPACE_TABLESPACE_QUOTA,
			                      (Oid[]){tsentry->namespaceoid, tsentry->tablespaceoid}, tsentry->segid);
		}
	}
}

/*
 * Flush the table_size_map to user table diskquota.table_size
 * To improve update performance, we first delete all the need_to_flush
 * entries in table table_size. And then insert new table size entries into
 * table table_size.
 */
static void
flush_to_table_size(void)
{
	HASH_SEQ_STATUS iter;
	TableSizeEntry *tsentry = NULL;
	StringInfoData  delete_statement;
	StringInfoData  insert_statement;
	StringInfoData  deleted_table_expr;
	bool            delete_statement_flag = false;
	bool            insert_statement_flag = false;
	int             ret;

	/* TODO: Add flush_size_interval to avoid flushing size info in every loop */

	/* Disable ORCA since it does not support non-scalar subqueries. */
	bool old_optimizer = optimizer;
	optimizer          = false;

	initStringInfo(&deleted_table_expr);
	appendStringInfo(&deleted_table_expr, "WITH deleted_table AS ( VALUES ");

	initStringInfo(&insert_statement);
	appendStringInfo(&insert_statement, "insert into diskquota.table_size values ");

	initStringInfo(&delete_statement);

	hash_seq_init(&iter, table_size_map);
	while ((tsentry = hash_seq_search(&iter)) != NULL)
	{
		/* delete dropped table from both table_size_map and table table_size */
		if (tsentry->is_exist == false)
		{
			appendStringInfo(&deleted_table_expr, "(%u,%d), ", tsentry->reloid, tsentry->segid);
			delete_statement_flag = true;

			hash_search(table_size_map, &tsentry->reloid, HASH_REMOVE, NULL);
		}
		/* update the table size by delete+insert in table table_size */
		else if (tsentry->need_flush == true)
		{
			tsentry->need_flush = false;
			appendStringInfo(&deleted_table_expr, "(%u,%d), ", tsentry->reloid, tsentry->segid);
			appendStringInfo(&insert_statement, "(%u,%ld,%d), ", tsentry->reloid, tsentry->totalsize, tsentry->segid);
			delete_statement_flag = true;
			insert_statement_flag = true;
		}
	}
	truncateStringInfo(&deleted_table_expr, deleted_table_expr.len - strlen(", "));
	truncateStringInfo(&insert_statement, insert_statement.len - strlen(", "));
	appendStringInfo(&deleted_table_expr, ")");
	appendStringInfo(&insert_statement, ";");

	if (delete_statement_flag)
	{
		/* concatenate all the need_to_flush table to SQL string */
		appendStringInfoString(&delete_statement, (const char *)deleted_table_expr.data);
		appendStringInfoString(
		        &delete_statement,
		        "delete from diskquota.table_size where (tableid, segid) in ( SELECT * FROM deleted_table );");
		ret = SPI_execute(delete_statement.data, false, 0);
		if (ret != SPI_OK_DELETE)
			ereport(ERROR, (errcode(ERRCODE_INTERNAL_ERROR),
			                errmsg("[diskquota] flush_to_table_size SPI_execute failed: error code %d", ret)));
	}
	if (insert_statement_flag)
	{
		ret = SPI_execute(insert_statement.data, false, 0);
		if (ret != SPI_OK_INSERT)
			ereport(ERROR, (errcode(ERRCODE_INTERNAL_ERROR),
			                errmsg("[diskquota] flush_to_table_size SPI_execute failed: error code %d", ret)));
	}

	optimizer = old_optimizer;

	pfree(delete_statement.data);
	pfree(insert_statement.data);
	pfree(deleted_table_expr.data);
}

/*
 * Generate the new shared rejectmap from the local_rejectmap which
 * exceed the quota limit.
 * local_rejectmap is used to reduce the lock contention.
 */
static void
flush_local_reject_map(void)
{
	HASH_SEQ_STATUS       iter;
	LocalRejectMapEntry  *localrejectentry;
	GlobalRejectMapEntry *rejectentry;
	bool                  found;

	LWLockAcquire(diskquota_locks.reject_map_lock, LW_EXCLUSIVE);

	hash_seq_init(&iter, local_disk_quota_reject_map);
	while ((localrejectentry = hash_seq_search(&iter)) != NULL)
	{
		if (localrejectentry->isexceeded)
		{
			rejectentry = (GlobalRejectMapEntry *)hash_search(disk_quota_reject_map, (void *)&localrejectentry->keyitem,
			                                                  HASH_ENTER_NULL, &found);
			if (rejectentry == NULL)
			{
				ereport(WARNING, (errmsg("[diskquota] Shared disk quota reject map size limit reached."
				                         "Some out-of-limit schemas or roles will be lost"
				                         "in rejectmap.")));
			}
			else
			{
				/* new db objects which exceed quota limit */
				if (!found)
				{
					rejectentry->keyitem.targetoid     = localrejectentry->keyitem.targetoid;
					rejectentry->keyitem.databaseoid   = MyDatabaseId;
					rejectentry->keyitem.targettype    = localrejectentry->keyitem.targettype;
					rejectentry->keyitem.tablespaceoid = localrejectentry->keyitem.tablespaceoid;
					rejectentry->segexceeded           = localrejectentry->segexceeded;
				}
			}
			rejectentry->segexceeded      = localrejectentry->segexceeded;
			localrejectentry->isexceeded  = false;
			localrejectentry->segexceeded = false;
		}
		else
		{
			/* db objects are removed or under quota limit in the new loop */
			(void)hash_search(disk_quota_reject_map, (void *)&localrejectentry->keyitem, HASH_REMOVE, NULL);
			(void)hash_search(local_disk_quota_reject_map, (void *)&localrejectentry->keyitem, HASH_REMOVE, NULL);
		}
	}
	LWLockRelease(diskquota_locks.reject_map_lock);
}

/*
 * Dispatch rejectmap to segment servers.
 */
static void
dispatch_rejectmap(HTAB *local_active_table_stat_map)
{
	HASH_SEQ_STATUS            hash_seq;
	GlobalRejectMapEntry      *rejectmap_entry;
	DiskQuotaActiveTableEntry *active_table_entry;
	int                        num_entries, count = 0;
	CdbPgResults               cdb_pgresults = {NULL, 0};
	StringInfoData             rows;
	StringInfoData             active_oids;
	StringInfoData             sql;

	initStringInfo(&rows);
	initStringInfo(&active_oids);
	initStringInfo(&sql);

	LWLockAcquire(diskquota_locks.reject_map_lock, LW_SHARED);
	num_entries = hash_get_num_entries(disk_quota_reject_map);
	hash_seq_init(&hash_seq, disk_quota_reject_map);
	while ((rejectmap_entry = hash_seq_search(&hash_seq)) != NULL)
	{
		appendStringInfo(&rows, "ROW(%d, %d, %d, %d, %s)", rejectmap_entry->keyitem.targetoid,
		                 rejectmap_entry->keyitem.databaseoid, rejectmap_entry->keyitem.tablespaceoid,
		                 rejectmap_entry->keyitem.targettype, rejectmap_entry->segexceeded ? "true" : "false");

		if (++count != num_entries) appendStringInfo(&rows, ",");
	}
	LWLockRelease(diskquota_locks.reject_map_lock);

	count       = 0;
	num_entries = hash_get_num_entries(local_active_table_stat_map);
	hash_seq_init(&hash_seq, local_active_table_stat_map);
	while ((active_table_entry = hash_seq_search(&hash_seq)) != NULL)
	{
		appendStringInfo(&active_oids, "%d", active_table_entry->reloid);

		if (++count != num_entries) appendStringInfo(&active_oids, ",");
	}

	appendStringInfo(&sql,
	                 "select diskquota.refresh_rejectmap("
	                 "ARRAY[%s]::diskquota.rejectmap_entry[], "
	                 "ARRAY[%s]::oid[])",
	                 rows.data, active_oids.data);
	CdbDispatchCommand(sql.data, DF_NONE, &cdb_pgresults);

	pfree(rows.data);
	pfree(active_oids.data);
	pfree(sql.data);
	cdbdisp_clearCdbPgResults(&cdb_pgresults);
}

/*
 * Make sure a StringInfo's string is no longer than 'nchars' characters.
 */
void
truncateStringInfo(StringInfo str, int nchars)
{
	if (str && str->len > nchars)
	{
		Assert(str->data != NULL && str->len <= str->maxlen);
		str->len          = nchars;
		str->data[nchars] = '\0';
	}
}

/*
 * Interface to load quotas from diskquota configuration table(quota_config).
 */
static bool
load_quotas(void)
{
	bool connected          = false;
	bool pushed_active_snap = false;
	bool ret                = true;

	StartTransactionCommand();

	/*
	 * Cache Errors during SPI functions, for example a segment may be down
	 * and current SPI execute will fail. diskquota worker process should
	 * tolerate this kind of errors and continue to check at the next loop.
	 */
	PG_TRY();
	{
		int ret_code = SPI_connect();
		if (ret_code != SPI_OK_CONNECT)
		{
			ereport(ERROR, (errcode(ERRCODE_INTERNAL_ERROR),
			                errmsg("[diskquota] unable to connect to execute SPI query, return code: %d", ret_code)));
		}
		connected = true;
		PushActiveSnapshot(GetTransactionSnapshot());
		pushed_active_snap = true;
		do_load_quotas();
	}
	PG_CATCH();
	{
		/* Prevents interrupts while cleaning up */
		HOLD_INTERRUPTS();
		EmitErrorReport();
		FlushErrorState();
		ret = false;
		/* Now we can allow interrupts again */
		RESUME_INTERRUPTS();
	}
	PG_END_TRY();
	if (connected) SPI_finish();
	if (pushed_active_snap) PopActiveSnapshot();
	if (ret)
		CommitTransactionCommand();
	else
		AbortCurrentTransaction();

	return ret;
}

/*
 * Load quotas from diskquota configuration table(quota_config).
 */
static void
do_load_quotas(void)
{
	int       ret;
	TupleDesc tupdesc;
	int       i;

	/*
	 * TODO: we should skip to reload quota config when there is no change in
	 * quota.config. A flag in shared memory could be used to detect the quota
	 * config change.
	 */
	clear_all_quota_maps();

	/*
	 * read quotas from diskquota.quota_config and target table
	 */
	ret = SPI_execute_with_args(
	        "SELECT c.targetOid, c.quotaType, c.quotalimitMB, COALESCE(c.segratio, 0) AS segratio, "
	        "COALESCE(t.tablespaceoid, 0) AS tablespaceoid, COALESCE(t.primaryOid, 0) AS primaryoid "
	        "FROM diskquota.quota_config AS c LEFT OUTER JOIN diskquota.target AS t "
	        "ON c.targetOid = t.rowId AND c.quotaType IN ($1, $2) AND c.quotaType = t.quotaType",
	        2,
	        (Oid[]){
	                INT4OID,
	                INT4OID,
	        },
	        (Datum[]){
	                Int32GetDatum(NAMESPACE_TABLESPACE_QUOTA),
	                Int32GetDatum(ROLE_TABLESPACE_QUOTA),
	        },
	        NULL, true, 0);
	if (ret != SPI_OK_SELECT)
		ereport(ERROR, (errcode(ERRCODE_INTERNAL_ERROR),
		                errmsg("[diskquota] load_quotas SPI_execute failed: error code %d", ret)));

	tupdesc = SPI_tuptable->tupdesc;
	if (tupdesc->natts != NUM_QUOTA_CONFIG_ATTRS || ((tupdesc)->attrs[0])->atttypid != OIDOID ||
	    ((tupdesc)->attrs[1])->atttypid != INT4OID || ((tupdesc)->attrs[2])->atttypid != INT8OID)
	{
		ereport(ERROR, (errcode(ERRCODE_INTERNAL_ERROR),
		                errmsg("[diskquota] configuration table is corrupted in database \"%s\","
		                       " please recreate diskquota extension",
		                       get_database_name(MyDatabaseId))));
	}

	for (i = 0; i < SPI_processed; i++)
	{
		HeapTuple tup = SPI_tuptable->vals[i];
		Datum     vals[NUM_QUOTA_CONFIG_ATTRS];
		bool      isnull[NUM_QUOTA_CONFIG_ATTRS];

		for (int i = 0; i < NUM_QUOTA_CONFIG_ATTRS; ++i)
		{
			vals[i] = SPI_getbinval(tup, tupdesc, i + 1, &(isnull[i]));
			if (i <= 2 && isnull[i])
			{
				ereport(ERROR, (errcode(ERRCODE_INTERNAL_ERROR),
				                errmsg("[diskquota] attibutes in configuration table MUST NOT be NULL")));
			}
		}

		Oid   targetOid      = DatumGetObjectId(vals[0]);
		int   quotaType      = (QuotaType)DatumGetInt32(vals[1]);
		int64 quota_limit_mb = DatumGetInt64(vals[2]);
		float segratio       = DatumGetFloat4(vals[3]);
		Oid   spcOid         = DatumGetObjectId(vals[4]);
		Oid   primaryOid     = DatumGetObjectId(vals[5]);

		if (quotaType == NAMESPACE_TABLESPACE_QUOTA || quotaType == ROLE_TABLESPACE_QUOTA)
		{
			targetOid = primaryOid;
		}

		if (spcOid == InvalidOid)
		{
			if (quota_info[quotaType].num_keys != 1)
			{
				ereport(ERROR, (errcode(ERRCODE_INTERNAL_ERROR),
				                errmsg("[diskquota] tablespace Oid MUST NOT be NULL for quota type: %d. num_keys: %d",
				                       quotaType, quota_info[quotaType].num_keys)));
			}
			update_limit_for_quota(quota_limit_mb * (1 << 20), segratio, quotaType, (Oid[]){targetOid});
		}
		else
		{
			update_limit_for_quota(quota_limit_mb * (1 << 20), segratio, quotaType, (Oid[]){targetOid, spcOid});
		}
	}

	return;
}

/*
 * Given table oid, search for namespace and owner.
 */
static bool
get_rel_owner_schema_tablespace(Oid relid, Oid *ownerOid, Oid *nsOid, Oid *tablespaceoid)
{
	HeapTuple tp;

	/*
	 * Since we don't take any lock on relation, check for cache
	 * invalidation messages manually to minimize risk of cache
	 * inconsistency.
	 */
	AcceptInvalidationMessages();
	tp         = SearchSysCache1(RELOID, ObjectIdGetDatum(relid));
	bool found = HeapTupleIsValid(tp);
	if (HeapTupleIsValid(tp))
	{
		Form_pg_class reltup = (Form_pg_class)GETSTRUCT(tp);

		*ownerOid      = reltup->relowner;
		*nsOid         = reltup->relnamespace;
		*tablespaceoid = reltup->reltablespace;

		if (!OidIsValid(*tablespaceoid))
		{
			*tablespaceoid = MyDatabaseTableSpace;
		}

		ReleaseSysCache(tp);
	}
	return found;
}

/*
 * Given table oid, search for namespace and name.
 * Memory relname points to should be pre-allocated at least NAMEDATALEN bytes.
 */
bool
get_rel_name_namespace(Oid relid, Oid *nsOid, char *relname)
{
	HeapTuple tp;

	/*
	 * Since we don't take any lock on relation, check for cache
	 * invalidation messages manually to minimize risk of cache
	 * inconsistency.
	 */
	AcceptInvalidationMessages();
	tp         = SearchSysCache1(RELOID, ObjectIdGetDatum(relid));
	bool found = HeapTupleIsValid(tp);
	if (found)
	{
		Form_pg_class reltup = (Form_pg_class)GETSTRUCT(tp);

		*nsOid = reltup->relnamespace;
		memcpy(relname, reltup->relname.data, NAMEDATALEN);

		ReleaseSysCache(tp);
	}
	return found;
}

static bool
check_rejectmap_by_relfilenode(RelFileNode relfilenode)
{
	bool                  found;
	RejectMapEntry        keyitem;
	GlobalRejectMapEntry *entry;

	SIMPLE_FAULT_INJECTOR("check_rejectmap_by_relfilenode");

	memset(&keyitem, 0, sizeof(keyitem));
	memcpy(&keyitem.relfilenode, &relfilenode, sizeof(RelFileNode));

	LWLockAcquire(diskquota_locks.reject_map_lock, LW_SHARED);
	entry = hash_search(disk_quota_reject_map, &keyitem, HASH_FIND, &found);

	if (found && entry)
	{
		GlobalRejectMapEntry segrejectentry;
		memcpy(&segrejectentry.keyitem, &entry->auxblockinfo, sizeof(RejectMapEntry));
		segrejectentry.segexceeded = entry->segexceeded;
		LWLockRelease(diskquota_locks.reject_map_lock);

		export_exceeded_error(&segrejectentry, true /*skip_name*/);
		return false;
	}
	LWLockRelease(diskquota_locks.reject_map_lock);
	return true;
}

/*
 * This function takes relowner, relnamespace, reltablespace as arguments,
 * prepares the searching key of the global rejectmap for us.
 */
static void
prepare_rejectmap_search_key(RejectMapEntry *keyitem, QuotaType type, Oid relowner, Oid relnamespace, Oid reltablespace)
{
	Assert(keyitem != NULL);
	memset(keyitem, 0, sizeof(RejectMapEntry));
	if (type == ROLE_QUOTA || type == ROLE_TABLESPACE_QUOTA)
		keyitem->targetoid = relowner;
	else if (type == NAMESPACE_QUOTA || type == NAMESPACE_TABLESPACE_QUOTA)
		keyitem->targetoid = relnamespace;
	else if (type == TABLESPACE_QUOTA)
		keyitem->targetoid = reltablespace;
	else
		ereport(ERROR, (errcode(ERRCODE_INTERNAL_ERROR), errmsg("[diskquota] unknown quota type: %d", type)));

	if (type == ROLE_TABLESPACE_QUOTA || type == NAMESPACE_TABLESPACE_QUOTA)
		keyitem->tablespaceoid = reltablespace;
	else
	{
		/* refer to add_quota_to_rejectmap */
		keyitem->tablespaceoid = InvalidOid;
	}
	keyitem->databaseoid = MyDatabaseId;
	keyitem->targettype  = type;
}

/*
 * Given table oid, check whether quota limit
 * of table's schema or table's owner are reached.
 * Do enforcement if quota exceeds.
 */
static bool
check_rejectmap_by_reloid(Oid reloid)
{
	Oid                   ownerOid      = InvalidOid;
	Oid                   nsOid         = InvalidOid;
	Oid                   tablespaceoid = InvalidOid;
	bool                  found;
	RejectMapEntry        keyitem;
	GlobalRejectMapEntry *entry;

	bool found_rel = get_rel_owner_schema_tablespace(reloid, &ownerOid, &nsOid, &tablespaceoid);
	if (!found_rel)
	{
		return true;
	}

	LWLockAcquire(diskquota_locks.reject_map_lock, LW_SHARED);
	for (QuotaType type = 0; type < NUM_QUOTA_TYPES; ++type)
	{
		prepare_rejectmap_search_key(&keyitem, type, ownerOid, nsOid, tablespaceoid);
		entry = hash_search(disk_quota_reject_map, &keyitem, HASH_FIND, &found);
		if (found)
		{
			LWLockRelease(diskquota_locks.reject_map_lock);
			export_exceeded_error(entry, false /*skip_name*/);
			return false;
		}
	}
	LWLockRelease(diskquota_locks.reject_map_lock);
	return true;
}

/*
 * Given relation's oid or relfilenode, check whether the
 * quota limits of schema or owner are reached. Do enforcement
 * if the quota exceeds.
 */
bool
quota_check_common(Oid reloid, RelFileNode *relfilenode)
{
	bool enable_hardlimit;

	if (!IsTransactionState()) return true;

	if (diskquota_is_paused()) return true;

	if (OidIsValid(reloid)) return check_rejectmap_by_reloid(reloid);

	enable_hardlimit = diskquota_hardlimit;

#ifdef FAULT_INJECTOR
	if (SIMPLE_FAULT_INJECTOR("enable_check_quota_by_relfilenode") == FaultInjectorTypeSkip) enable_hardlimit = true;
#endif

	if (relfilenode && enable_hardlimit) return check_rejectmap_by_relfilenode(*relfilenode);

	return true;
}

/*
 * invalidate all reject entry with a specific dbid in SHM
 */
void
invalidate_database_rejectmap(Oid dbid)
{
	RejectMapEntry *entry;
	HASH_SEQ_STATUS iter;

	LWLockAcquire(diskquota_locks.reject_map_lock, LW_EXCLUSIVE);
	hash_seq_init(&iter, disk_quota_reject_map);
	while ((entry = hash_seq_search(&iter)) != NULL)
	{
		if (entry->databaseoid == dbid || entry->relfilenode.dbNode == dbid)
		{
			hash_search(disk_quota_reject_map, entry, HASH_REMOVE, NULL);
		}
	}
	LWLockRelease(diskquota_locks.reject_map_lock);
}

static char *
GetNamespaceName(Oid spcid, bool skip_name)
{
	if (skip_name)
	{
		NameData spcstr;
		pg_ltoa(spcid, spcstr.data);
		return pstrdup(spcstr.data);
	}
	return get_namespace_name(spcid);
}

static char *
GetTablespaceName(Oid spcid, bool skip_name)
{
	if (skip_name)
	{
		NameData spcstr;
		pg_ltoa(spcid, spcstr.data);
		return pstrdup(spcstr.data);
	}
	return get_tablespace_name(spcid);
}

static char *
GetUserName(Oid relowner, bool skip_name)
{
	if (skip_name)
	{
		NameData namestr;
		pg_ltoa(relowner, namestr.data);
		return pstrdup(namestr.data);
	}
	return GetUserNameFromId(relowner);
}

static void
export_exceeded_error(GlobalRejectMapEntry *entry, bool skip_name)
{
	RejectMapEntry *rejectentry = &entry->keyitem;
	switch (rejectentry->targettype)
	{
		case NAMESPACE_QUOTA:
			ereport(ERROR, (errcode(ERRCODE_DISK_FULL), errmsg("schema's disk space quota exceeded with name: %s",
			                                                   GetNamespaceName(rejectentry->targetoid, skip_name))));
			break;
		case ROLE_QUOTA:
			ereport(ERROR, (errcode(ERRCODE_DISK_FULL), errmsg("role's disk space quota exceeded with name: %s",
			                                                   GetUserName(rejectentry->targetoid, skip_name))));
			break;
		case NAMESPACE_TABLESPACE_QUOTA:
			if (entry->segexceeded)
				ereport(ERROR, (errcode(ERRCODE_DISK_FULL),
				                errmsg("tablespace: %s, schema: %s diskquota exceeded per segment quota",
				                       GetTablespaceName(rejectentry->tablespaceoid, skip_name),
				                       GetNamespaceName(rejectentry->targetoid, skip_name))));
			else
				ereport(ERROR,
				        (errcode(ERRCODE_DISK_FULL), errmsg("tablespace: %s, schema: %s diskquota exceeded",
				                                            GetTablespaceName(rejectentry->tablespaceoid, skip_name),
				                                            GetNamespaceName(rejectentry->targetoid, skip_name))));
			break;
		case ROLE_TABLESPACE_QUOTA:
			if (entry->segexceeded)
				ereport(ERROR, (errcode(ERRCODE_DISK_FULL),
				                errmsg("tablespace: %s, role: %s diskquota exceeded per segment quota",
				                       GetTablespaceName(rejectentry->tablespaceoid, skip_name),
				                       GetUserName(rejectentry->targetoid, skip_name))));
			else
				ereport(ERROR,
				        (errcode(ERRCODE_DISK_FULL), errmsg("tablespace: %s, role: %s diskquota exceeded",
				                                            GetTablespaceName(rejectentry->tablespaceoid, skip_name),
				                                            GetUserName(rejectentry->targetoid, skip_name))));
			break;
		default:
			ereport(ERROR, (errcode(ERRCODE_DISK_FULL), errmsg("diskquota exceeded, unknown quota type")));
	}
}

/*
 * refresh_rejectmap() takes two arguments.
 * The first argument is an array of rejectmap entries on QD.
 * The second argument is an array of active relations' oid.
 *
 * The basic idea is that, we iterate over the active relations' oid, check that
 * whether the relation's owner/tablespace/namespace is in one of the rejectmap
 * entries dispatched from diskquota worker from QD. If the relation should be
 * blocked, we then add its relfilenode together with the toast, toast index,
 * appendonly, appendonly index relations' relfilenodes to the global rejectmap.
 * Note that, this UDF is called on segment servers by diskquota worker on QD and
 * the global rejectmap on segment servers is indexed by relfilenode.
 */
PG_FUNCTION_INFO_V1(refresh_rejectmap);
Datum
refresh_rejectmap(PG_FUNCTION_ARGS)
{
	ArrayType            *rejectmap_array_type  = PG_GETARG_ARRAYTYPE_P(0);
	ArrayType            *active_oid_array_type = PG_GETARG_ARRAYTYPE_P(1);
	Oid                   rejectmap_elem_type   = ARR_ELEMTYPE(rejectmap_array_type);
	Oid                   active_oid_elem_type  = ARR_ELEMTYPE(active_oid_array_type);
	Datum                *datums;
	bool                 *nulls;
	int16                 elem_width;
	bool                  elem_type_by_val;
	char                  elem_alignment_code;
	int                   count;
	HeapTupleHeader       lt;
	bool                  segexceeded;
	GlobalRejectMapEntry *rejectmapentry;
	HASH_SEQ_STATUS       hash_seq;
	HTAB                 *local_rejectmap;
	HASHCTL               hashctl;

	if (!superuser())
		ereport(ERROR, (errcode(ERRCODE_INSUFFICIENT_PRIVILEGE), errmsg("must be superuser to update rejectmap")));
	if (IS_QUERY_DISPATCHER())
		ereport(ERROR,
		        (errcode(ERRCODE_INTERNAL_ERROR), errmsg("\"refresh_rejectmap()\" can only be executed on QE.")));
	if (ARR_NDIM(rejectmap_array_type) > 1 || ARR_NDIM(active_oid_array_type) > 1)
		ereport(ERROR, (errcode(ERRCODE_ARRAY_SUBSCRIPT_ERROR), errmsg("1-dimensional array needed")));

	/*
	 * Iterate over rejectmap entries and add these entries to the local reject map
	 * on segment servers so that we are able to check whether the given relation (by oid)
	 * should be rejected in O(1) time complexity in third step.
	 */
	memset(&hashctl, 0, sizeof(hashctl));
	hashctl.keysize   = sizeof(RejectMapEntry);
	hashctl.entrysize = sizeof(GlobalRejectMapEntry);
	hashctl.hcxt      = CurrentMemoryContext;
	hashctl.hash      = tag_hash;

	/*
	 * Since uncommitted relations' information and the global rejectmap entries
	 * are cached in shared memory. The memory regions are guarded by lightweight
	 * locks. In order not to hold multiple locks at the same time, We add rejectmap
	 * entries into the local_rejectmap below and then flush the content of the
	 * local_rejectmap to the global rejectmap at the end of this UDF.
	 */
	local_rejectmap = hash_create("local_rejectmap", 1024, &hashctl, HASH_ELEM | HASH_CONTEXT | HASH_FUNCTION);
	get_typlenbyvalalign(rejectmap_elem_type, &elem_width, &elem_type_by_val, &elem_alignment_code);
	deconstruct_array(rejectmap_array_type, rejectmap_elem_type, elem_width, elem_type_by_val, elem_alignment_code,
	                  &datums, &nulls, &count);
	for (int i = 0; i < count; ++i)
	{
		RejectMapEntry keyitem;
		bool           isnull;

		if (nulls[i]) continue;

		memset(&keyitem, 0, sizeof(RejectMapEntry));
		lt                    = DatumGetHeapTupleHeader(datums[i]);
		keyitem.targetoid     = DatumGetObjectId(GetAttributeByNum(lt, 1, &isnull));
		keyitem.databaseoid   = DatumGetObjectId(GetAttributeByNum(lt, 2, &isnull));
		keyitem.tablespaceoid = DatumGetObjectId(GetAttributeByNum(lt, 3, &isnull));
		keyitem.targettype    = DatumGetInt32(GetAttributeByNum(lt, 4, &isnull));
		/* rejectmap entries from QD should have the real tablespace oid */
		if ((keyitem.targettype == NAMESPACE_TABLESPACE_QUOTA || keyitem.targettype == ROLE_TABLESPACE_QUOTA))
		{
			Assert(OidIsValid(keyitem.tablespaceoid));
		}
		segexceeded = DatumGetBool(GetAttributeByNum(lt, 5, &isnull));

		rejectmapentry = hash_search(local_rejectmap, &keyitem, HASH_ENTER_NULL, NULL);
		if (rejectmapentry) rejectmapentry->segexceeded = segexceeded;
	}

	/*
	 * Thirdly, iterate over the active oid list. Check that if the relation should be blocked.
	 * If the relation should be blocked, we insert the toast, toast index, appendonly, appendonly
	 * index relations to the global reject map.
	 */
	get_typlenbyvalalign(active_oid_elem_type, &elem_width, &elem_type_by_val, &elem_alignment_code);
	deconstruct_array(active_oid_array_type, active_oid_elem_type, elem_width, elem_type_by_val, elem_alignment_code,
	                  &datums, &nulls, &count);
	for (int i = 0; i < count; ++i)
	{
		Oid       active_oid = InvalidOid;
		HeapTuple tuple;
		if (nulls[i]) continue;

		active_oid = DatumGetObjectId(datums[i]);
		if (!OidIsValid(active_oid)) continue;

		/*
		 * Since we don't take any lock on relation, check for cache
		 * invalidation messages manually to minimize risk of cache
		 * inconsistency.
		 */
		AcceptInvalidationMessages();
		tuple = SearchSysCacheCopy1(RELOID, active_oid);
		if (HeapTupleIsValid(tuple))
		{
			Form_pg_class  form          = (Form_pg_class)GETSTRUCT(tuple);
			Oid            relnamespace  = form->relnamespace;
			Oid            reltablespace = OidIsValid(form->reltablespace) ? form->reltablespace : MyDatabaseTableSpace;
			Oid            relowner      = form->relowner;
			RejectMapEntry keyitem;
			bool           found;

			for (QuotaType type = 0; type < NUM_QUOTA_TYPES; ++type)
			{
				/* Check that if the current relation should be blocked. */
				prepare_rejectmap_search_key(&keyitem, type, relowner, relnamespace, reltablespace);
				rejectmapentry = hash_search(local_rejectmap, &keyitem, HASH_FIND, &found);
				if (found && rejectmapentry)
				{
					/*
					 * If the current relation is blocked, we should add the relfilenode
					 * of itself together with the relfilenodes of its toast relation and
					 * appendonly relations to the global reject map.
					 */
					List     *oid_list       = NIL;
					ListCell *cell           = NULL;
					Oid       toastrelid     = form->reltoastrelid;
					Oid       aosegrelid     = InvalidOid;
					Oid       aoblkdirrelid  = InvalidOid;
					Oid       aovisimaprelid = InvalidOid;
					oid_list                 = lappend_oid(oid_list, active_oid);

					/* Append toast relation and toast index to the oid_list if any. */
					if (OidIsValid(toastrelid))
					{
						oid_list = lappend_oid(oid_list, toastrelid);
						oid_list = list_concat(oid_list, diskquota_get_index_list(toastrelid));
					}

					/* Append ao auxiliary relations and their indexes to the oid_list if any. */
					diskquota_get_appendonly_aux_oid_list(active_oid, &aosegrelid, &aoblkdirrelid, &aovisimaprelid);
					if (OidIsValid(aosegrelid))
					{
						oid_list = lappend_oid(oid_list, aosegrelid);
						oid_list = list_concat(oid_list, diskquota_get_index_list(aosegrelid));
					}
					if (OidIsValid(aoblkdirrelid))
					{
						oid_list = lappend_oid(oid_list, aoblkdirrelid);
						oid_list = list_concat(oid_list, diskquota_get_index_list(aoblkdirrelid));
					}
					if (OidIsValid(aovisimaprelid))
					{
						oid_list = lappend_oid(oid_list, aovisimaprelid);
						oid_list = list_concat(oid_list, diskquota_get_index_list(aovisimaprelid));
					}

					/* Iterate over the oid_list and add their relfilenodes to the rejectmap. */
					foreach (cell, oid_list)
					{
						Oid       curr_oid   = lfirst_oid(cell);
						HeapTuple curr_tuple = SearchSysCacheCopy1(RELOID, ObjectIdGetDatum(curr_oid));
						if (HeapTupleIsValid(curr_tuple))
						{
							Form_pg_class curr_form = (Form_pg_class)GETSTRUCT(curr_tuple);
							Oid curr_reltablespace  = OidIsValid(curr_form->reltablespace) ? curr_form->reltablespace
							                                                               : MyDatabaseTableSpace;
							RelFileNode           relfilenode = {.dbNode  = MyDatabaseId,
							                                     .relNode = curr_form->relfilenode,
							                                     .spcNode = curr_reltablespace};
							bool                  found;
							GlobalRejectMapEntry *blocked_filenode_entry;
							RejectMapEntry        blocked_filenode_keyitem;

							memset(&blocked_filenode_keyitem, 0, sizeof(RejectMapEntry));
							memcpy(&blocked_filenode_keyitem.relfilenode, &relfilenode, sizeof(RelFileNode));

							blocked_filenode_entry =
							        hash_search(local_rejectmap, &blocked_filenode_keyitem, HASH_ENTER_NULL, &found);
							if (!found && blocked_filenode_entry)
							{
								memcpy(&blocked_filenode_entry->auxblockinfo, &keyitem, sizeof(RejectMapEntry));
								blocked_filenode_entry->segexceeded = rejectmapentry->segexceeded;
							}
						}
					}
					/*
					 * The current relation may satisfy multiple blocking conditions,
					 * we only add it once.
					 */
					break;
				}
			}
		}
		else
		{
			/*
			 * We cannot fetch the relation from syscache. It may be an uncommitted relation.
			 * Let's try to fetch it from relation_cache.
			 */
			DiskQuotaRelationCacheEntry *relation_cache_entry;
			bool                         found;
			LWLockAcquire(diskquota_locks.relation_cache_lock, LW_SHARED);
			relation_cache_entry = hash_search(relation_cache, &active_oid, HASH_FIND, &found);
			if (found && relation_cache_entry)
			{
				Oid            relnamespace  = relation_cache_entry->namespaceoid;
				Oid            reltablespace = relation_cache_entry->rnode.node.spcNode;
				Oid            relowner      = relation_cache_entry->owneroid;
				RejectMapEntry keyitem;
				for (QuotaType type = 0; type < NUM_QUOTA_TYPES; ++type)
				{
					/* Check that if the current relation should be blocked. */
					prepare_rejectmap_search_key(&keyitem, type, relowner, relnamespace, reltablespace);
					rejectmapentry = hash_search(local_rejectmap, &keyitem, HASH_FIND, &found);

					if (found && rejectmapentry)
					{
						List     *oid_list = NIL;
						ListCell *cell     = NULL;

						/* Collect the relation oid together with its auxiliary relations' oid. */
						oid_list = lappend_oid(oid_list, active_oid);
						for (int auxoidcnt = 0; auxoidcnt < relation_cache_entry->auxrel_num; ++auxoidcnt)
							oid_list = lappend_oid(oid_list, relation_cache_entry->auxrel_oid[auxoidcnt]);

						foreach (cell, oid_list)
						{
							bool                  found;
							GlobalRejectMapEntry *blocked_filenode_entry;
							RejectMapEntry        blocked_filenode_keyitem;
							Oid                   curr_oid = lfirst_oid(cell);

							relation_cache_entry = hash_search(relation_cache, &curr_oid, HASH_FIND, &found);
							if (found && relation_cache_entry)
							{
								memset(&blocked_filenode_keyitem, 0, sizeof(RejectMapEntry));
								memcpy(&blocked_filenode_keyitem.relfilenode, &relation_cache_entry->rnode.node,
								       sizeof(RelFileNode));

								blocked_filenode_entry = hash_search(local_rejectmap, &blocked_filenode_keyitem,
								                                     HASH_ENTER_NULL, &found);
								if (!found && blocked_filenode_entry)
								{
									memcpy(&blocked_filenode_entry->auxblockinfo, &keyitem, sizeof(RejectMapEntry));
									blocked_filenode_entry->segexceeded = rejectmapentry->segexceeded;
								}
							}
						}
					}
				}
			}
			LWLockRelease(diskquota_locks.relation_cache_lock);
		}
	}

	LWLockAcquire(diskquota_locks.reject_map_lock, LW_EXCLUSIVE);

	/* Clear rejectmap entries. */
	hash_seq_init(&hash_seq, disk_quota_reject_map);
	while ((rejectmapentry = hash_seq_search(&hash_seq)) != NULL)
		hash_search(disk_quota_reject_map, &rejectmapentry->keyitem, HASH_REMOVE, NULL);

	/* Flush the content of local_rejectmap to the global rejectmap. */
	hash_seq_init(&hash_seq, local_rejectmap);
	while ((rejectmapentry = hash_seq_search(&hash_seq)) != NULL)
	{
		bool                  found;
		GlobalRejectMapEntry *new_entry;
		new_entry = hash_search(disk_quota_reject_map, &rejectmapentry->keyitem, HASH_ENTER_NULL, &found);
		/*
		 * We don't perform soft-limit on segment servers, so we don't flush the
		 * rejectmap entry with a valid targetoid to the global rejectmap on segment
		 * servers.
		 */
		if (!found && new_entry && !OidIsValid(rejectmapentry->keyitem.targetoid))
			memcpy(new_entry, rejectmapentry, sizeof(GlobalRejectMapEntry));
	}
	LWLockRelease(diskquota_locks.reject_map_lock);

	PG_RETURN_VOID();
}

/*
 * show_rejectmap() provides developers or users to dump the rejectmap in shared
 * memory on a single server. If you want to query rejectmap on segment servers,
 * you should dispatch this query to segments.
 */
PG_FUNCTION_INFO_V1(show_rejectmap);
Datum
show_rejectmap(PG_FUNCTION_ARGS)
{
	FuncCallContext      *funcctx;
	GlobalRejectMapEntry *rejectmap_entry;
	struct RejectMapCtx
	{
		HASH_SEQ_STATUS rejectmap_seq;
		HTAB           *rejectmap;
	} * rejectmap_ctx;

	if (SRF_IS_FIRSTCALL())
	{
		TupleDesc       tupdesc;
		MemoryContext   oldcontext;
		HASHCTL         hashctl;
		HASH_SEQ_STATUS hash_seq;

		/* Create a function context for cross-call persistence. */
		funcctx = SRF_FIRSTCALL_INIT();

		/* Switch to memory context appropriate for multiple function calls */
		oldcontext = MemoryContextSwitchTo(funcctx->multi_call_memory_ctx);

		tupdesc = CreateTemplateTupleDesc(9, false /*hasoid*/);
		TupleDescInitEntry(tupdesc, (AttrNumber)1, "target_type", TEXTOID, -1 /*typmod*/, 0 /*attdim*/);
		TupleDescInitEntry(tupdesc, (AttrNumber)2, "target_oid", OIDOID, -1 /*typmod*/, 0 /*attdim*/);
		TupleDescInitEntry(tupdesc, (AttrNumber)3, "database_oid", OIDOID, -1 /*typmod*/, 0 /*attdim*/);
		TupleDescInitEntry(tupdesc, (AttrNumber)4, "tablespace_oid", OIDOID, -1 /*typmod*/, 0 /*attdim*/);
		TupleDescInitEntry(tupdesc, (AttrNumber)5, "seg_exceeded", BOOLOID, -1 /*typmod*/, 0 /*attdim*/);
		TupleDescInitEntry(tupdesc, (AttrNumber)6, "dbnode", OIDOID, -1 /*typmod*/, 0 /*attdim*/);
		TupleDescInitEntry(tupdesc, (AttrNumber)7, "spcnode", OIDOID, -1 /*typmod*/, 0 /*attdim*/);
		TupleDescInitEntry(tupdesc, (AttrNumber)8, "relnode", OIDOID, -1 /*typmod*/, 0 /*attdim*/);
		TupleDescInitEntry(tupdesc, (AttrNumber)9, "segid", INT4OID, -1 /*typmod*/, 0 /*attdim*/);

		funcctx->tuple_desc = BlessTupleDesc(tupdesc);

		/* Create a local hash table and fill it with entries from shared memory. */
		memset(&hashctl, 0, sizeof(hashctl));
		hashctl.keysize   = sizeof(RejectMapEntry);
		hashctl.entrysize = sizeof(GlobalRejectMapEntry);
		hashctl.hcxt      = CurrentMemoryContext;
		hashctl.hash      = tag_hash;

		rejectmap_ctx = (struct RejectMapCtx *)palloc(sizeof(struct RejectMapCtx));
		rejectmap_ctx->rejectmap =
		        hash_create("rejectmap_ctx rejectmap", 1024, &hashctl, HASH_ELEM | HASH_CONTEXT | HASH_FUNCTION);

		LWLockAcquire(diskquota_locks.reject_map_lock, LW_SHARED);
		hash_seq_init(&hash_seq, disk_quota_reject_map);
		while ((rejectmap_entry = hash_seq_search(&hash_seq)) != NULL)
		{
			GlobalRejectMapEntry *local_rejectmap_entry = NULL;
			local_rejectmap_entry =
			        hash_search(rejectmap_ctx->rejectmap, &rejectmap_entry->keyitem, HASH_ENTER_NULL, NULL);
			if (local_rejectmap_entry)
			{
				memcpy(&local_rejectmap_entry->keyitem, &rejectmap_entry->keyitem, sizeof(RejectMapEntry));
				local_rejectmap_entry->segexceeded = rejectmap_entry->segexceeded;
				memcpy(&local_rejectmap_entry->auxblockinfo, &rejectmap_entry->auxblockinfo, sizeof(RejectMapEntry));
			}
		}
		LWLockRelease(diskquota_locks.reject_map_lock);

		/* Setup first calling context. */
		hash_seq_init(&(rejectmap_ctx->rejectmap_seq), rejectmap_ctx->rejectmap);
		funcctx->user_fctx = (void *)rejectmap_ctx;
		MemoryContextSwitchTo(oldcontext);
	}

	funcctx       = SRF_PERCALL_SETUP();
	rejectmap_ctx = (struct RejectMapCtx *)funcctx->user_fctx;

	while ((rejectmap_entry = hash_seq_search(&(rejectmap_ctx->rejectmap_seq))) != NULL)
	{
#define _TARGETTYPE_STR_SIZE 32
		Datum          result;
		Datum          values[9];
		bool           nulls[9];
		HeapTuple      tuple;
		RejectMapEntry keyitem;
		char           targettype_str[_TARGETTYPE_STR_SIZE];
		RelFileNode    blocked_relfilenode;

		memcpy(&blocked_relfilenode, &rejectmap_entry->keyitem.relfilenode, sizeof(RelFileNode));
		/*
		 * If the rejectmap entry is indexed by relfilenode, we dump the blocking
		 * condition from auxblockinfo.
		 */
		if (!OidIsValid(blocked_relfilenode.relNode))
			memcpy(&keyitem, &rejectmap_entry->keyitem, sizeof(keyitem));
		else
			memcpy(&keyitem, &rejectmap_entry->auxblockinfo, sizeof(keyitem));
		memset(targettype_str, 0, sizeof(targettype_str));

		switch ((QuotaType)keyitem.targettype)
		{
			case ROLE_QUOTA:
				StrNCpy(targettype_str, "ROLE_QUOTA", _TARGETTYPE_STR_SIZE);
				break;
			case NAMESPACE_QUOTA:
				StrNCpy(targettype_str, "NAMESPACE_QUOTA", _TARGETTYPE_STR_SIZE);
				break;
			case ROLE_TABLESPACE_QUOTA:
				StrNCpy(targettype_str, "ROLE_TABLESPACE_QUOTA", _TARGETTYPE_STR_SIZE);
				break;
			case NAMESPACE_TABLESPACE_QUOTA:
				StrNCpy(targettype_str, "NAMESPACE_TABLESPACE_QUOTA", _TARGETTYPE_STR_SIZE);
				break;
			default:
				StrNCpy(targettype_str, "UNKNOWN", _TARGETTYPE_STR_SIZE);
				break;
		}

		values[0] = CStringGetTextDatum(targettype_str);
		values[1] = ObjectIdGetDatum(keyitem.targetoid);
		values[2] = ObjectIdGetDatum(keyitem.databaseoid);
		values[3] = ObjectIdGetDatum(keyitem.tablespaceoid);
		values[4] = BoolGetDatum(rejectmap_entry->segexceeded);
		values[5] = ObjectIdGetDatum(blocked_relfilenode.dbNode);
		values[6] = ObjectIdGetDatum(blocked_relfilenode.spcNode);
		values[7] = ObjectIdGetDatum(blocked_relfilenode.relNode);
		values[8] = Int32GetDatum(GpIdentity.segindex);

		memset(nulls, false, sizeof(nulls));
		tuple  = heap_form_tuple(funcctx->tuple_desc, values, nulls);
		result = HeapTupleGetDatum(tuple);

		SRF_RETURN_NEXT(funcctx, result);
	}

	SRF_RETURN_DONE(funcctx);
}

void
update_monitor_db_mpp(Oid dbid, FetchTableStatType action, const char *schema)
{
	StringInfoData sql_command;
	initStringInfo(&sql_command);
	appendStringInfo(&sql_command,
	                 "SELECT %s.diskquota_fetch_table_stat(%d, '{%d}'::oid[]) FROM gp_dist_random('gp_id')", schema,
	                 action, dbid);
	/* Add current database to the monitored db cache on all segments */
	int ret = SPI_execute(sql_command.data, true, 0);
	pfree(sql_command.data);

	ereportif(ret != SPI_OK_SELECT, ERROR,
	          (errcode(ERRCODE_INTERNAL_ERROR),
	           errmsg("[diskquota] check diskquota state SPI_execute failed: error code %d", ret)));

	/* Add current database to the monitored db cache on coordinator */
	update_monitor_db(dbid, action);
}

static void
format_name(const char *prefix, uint32 id, StringInfo str)
{
	resetStringInfo(str);
	appendStringInfo(str, "%s_%u", prefix, id);
	Assert(str->len <= SHMEM_INDEX_KEYSIZE);
}<|MERGE_RESOLUTION|>--- conflicted
+++ resolved
@@ -613,13 +613,7 @@
 		connected = true;
 		PushActiveSnapshot(GetTransactionSnapshot());
 		pushed_active_snap = true;
-<<<<<<< HEAD
-		dispatch_my_db_to_all_segments();
 		is_ready = do_check_diskquota_state_is_ready();
-=======
-		do_check_diskquota_state_is_ready();
-		is_ready = true;
->>>>>>> 5fa54079
 	}
 	PG_CATCH();
 	{
