--- conflicted
+++ resolved
@@ -183,10 +183,6 @@
 static DiskQuotaWorkerEntry   *next_worker(void);
 static DiskquotaDBEntry       *add_db_entry(Oid dbid);
 static void                    release_db_entry(Oid dbid);
-<<<<<<< HEAD
-static void                    wait_bgworker_terminate(BackgroundWorkerHandle *handle);
-=======
->>>>>>> 3a52aaea
 static char                   *get_db_name(Oid dbid);
 static void                    reset_worker(DiskQuotaWorkerEntry *dq_worker);
 static void                    vacuum_db_entry(DiskquotaDBEntry *db);
@@ -1716,10 +1712,6 @@
 	{
 		BackgroundWorkerHandle *handle = get_bgworker_handle(db->workerId);
 		TerminateBackgroundWorker(handle);
-<<<<<<< HEAD
-		wait_bgworker_terminate(handle);
-=======
->>>>>>> 3a52aaea
 	}
 	LWLockAcquire(diskquota_locks.dblist_lock, LW_EXCLUSIVE);
 	vacuum_disk_quota_model(db->id);
@@ -1776,59 +1768,6 @@
 	return dq_worker;
 }
 
-<<<<<<< HEAD
-static void
-wait_bgworker_terminate(BackgroundWorkerHandle *handle)
-{
-	BgwHandleStatus status;
-	int             rc;
-	bool            save_set_latch_on_sigusr1;
-
-	save_set_latch_on_sigusr1 = set_latch_on_sigusr1;
-	set_latch_on_sigusr1      = true;
-	bool timeout              = true;
-
-	PG_TRY();
-	{
-		for (int i = 0; i < 1200; i++)
-		{
-			pid_t pid;
-
-			CHECK_FOR_INTERRUPTS();
-
-			status = GetBackgroundWorkerPid(handle, &pid);
-
-			if (status == BGWH_NOT_YET_STARTED || status == BGWH_STOPPED)
-			{
-				timeout = false;
-				break;
-			}
-
-			rc = WaitLatch(&MyProc->procLatch, WL_LATCH_SET | WL_TIMEOUT | WL_POSTMASTER_DEATH, 100L);
-
-			if (rc & WL_POSTMASTER_DEATH)
-			{
-				timeout = false;
-				break;
-			}
-
-			ResetLatch(&MyProc->procLatch);
-		}
-	}
-	PG_CATCH();
-	{
-		set_latch_on_sigusr1 = save_set_latch_on_sigusr1;
-		PG_RE_THROW();
-	}
-	PG_END_TRY();
-	if (timeout) elog(WARNING, "Timeout to wait bgworker to terminate");
-
-	set_latch_on_sigusr1 = save_set_latch_on_sigusr1;
-	return;
-}
-
-=======
->>>>>>> 3a52aaea
 static char *
 get_db_name(Oid dbid)
 {
@@ -1853,12 +1792,7 @@
 reset_worker(DiskQuotaWorkerEntry *dq_worker)
 {
 	if (dq_worker == NULL) return;
-<<<<<<< HEAD
-	dq_worker->dbEntry     = NULL;
-	dq_worker->launcherpid = 0;
-=======
 	dq_worker->dbEntry = NULL;
->>>>>>> 3a52aaea
 }
 
 /*
